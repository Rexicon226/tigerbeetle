--- conflicted
+++ resolved
@@ -220,13 +220,10 @@
     register = 2,
     /// The value 3 is reserved for reconfiguration request.
     reconfigure = 3,
-<<<<<<< HEAD
     /// The value 4 is reserved for pulse request.
     pulse = 4,
-=======
     /// The value 4 is is reserved for release-upgrade requests.
-    upgrade = 4,
->>>>>>> 37dd6f6e
+    upgrade = 5,
 
     /// Operations <vsr_operations_reserved are reserved for the control plane.
     /// Operations ≥vsr_operations_reserved are available for the state machine.
